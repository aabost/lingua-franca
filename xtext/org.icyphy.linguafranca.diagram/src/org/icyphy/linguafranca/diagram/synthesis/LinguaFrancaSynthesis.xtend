package org.icyphy.linguafranca.diagram.synthesis

import com.google.common.collect.HashBasedTable
import com.google.common.collect.HashMultimap
import de.cau.cs.kieler.klighd.SynthesisOption
import de.cau.cs.kieler.klighd.kgraph.KEdge
import de.cau.cs.kieler.klighd.kgraph.KNode
import de.cau.cs.kieler.klighd.kgraph.KPort
import de.cau.cs.kieler.klighd.krendering.LineStyle
import de.cau.cs.kieler.klighd.krendering.ViewSynthesisShared
import de.cau.cs.kieler.klighd.krendering.extensions.KColorExtensions
import de.cau.cs.kieler.klighd.krendering.extensions.KContainerRenderingExtensions
import de.cau.cs.kieler.klighd.krendering.extensions.KEdgeExtensions
import de.cau.cs.kieler.klighd.krendering.extensions.KLabelExtensions
import de.cau.cs.kieler.klighd.krendering.extensions.KNodeExtensions
import de.cau.cs.kieler.klighd.krendering.extensions.KPolylineExtensions
import de.cau.cs.kieler.klighd.krendering.extensions.KPortExtensions
import de.cau.cs.kieler.klighd.krendering.extensions.KRenderingExtensions
import de.cau.cs.kieler.klighd.syntheses.AbstractDiagramSynthesis
import de.cau.cs.kieler.klighd.util.KlighdProperties
import java.util.List
import java.util.Map
import javax.inject.Inject
import org.eclipse.elk.alg.layered.options.FixedAlignment
import org.eclipse.elk.alg.layered.options.LayeredOptions
import org.eclipse.elk.alg.layered.p4nodes.bk.EdgeStraighteningStrategy
import org.eclipse.elk.core.options.CoreOptions
import org.eclipse.elk.core.options.Direction
import org.eclipse.elk.core.options.PortConstraints
import org.eclipse.elk.core.options.PortSide
import org.eclipse.elk.core.options.SizeConstraint
import org.icyphy.linguaFranca.Action
import org.icyphy.linguaFranca.Connection
import org.icyphy.linguaFranca.Input
import org.icyphy.linguaFranca.Instantiation
import org.icyphy.linguaFranca.Model
import org.icyphy.linguaFranca.Output
import org.icyphy.linguaFranca.Reaction
import org.icyphy.linguaFranca.Reactor
import org.icyphy.linguaFranca.Timer
import org.icyphy.linguaFranca.VarRef
import org.icyphy.linguaFranca.Variable
import org.icyphy.linguafranca.diagram.synthesis.styles.LinguaFrancaShapeExtensions
import org.icyphy.linguafranca.diagram.synthesis.styles.LinguaFrancaStyleExtensions

<<<<<<< HEAD
import static extension de.cau.cs.kieler.klighd.syntheses.DiagramSyntheses.*
import org.icyphy.linguaFranca.TriggerRef

=======
@ViewSynthesisShared
>>>>>>> 6019d393
class LinguaFrancaSynthesis extends AbstractDiagramSynthesis<Model> {

	@Inject extension KNodeExtensions
	@Inject extension KEdgeExtensions
	@Inject extension KPortExtensions
	@Inject extension KLabelExtensions
	@Inject extension KRenderingExtensions
	@Inject extension KContainerRenderingExtensions
	@Inject extension KPolylineExtensions
	@Inject extension KColorExtensions
	@Inject extension LinguaFrancaStyleExtensions
	@Inject extension LinguaFrancaShapeExtensions
	@Inject extension LinguaFrancaSynthesisUtilityExtensions

	// -------------------------------------------------------------------------
	
	public static val SynthesisOption SHOW_INSTANCE_NAMES = SynthesisOption.createCheckOption("Instance Names", false)
	public static val SynthesisOption SHOW_REACTION_CODE = SynthesisOption.createCheckOption("Reaction Code", false)
	
	override getDisplayedSynthesisOptions() {
		return #[
			SHOW_INSTANCE_NAMES,
			SHOW_REACTION_CODE
		]
	}
	
	// -------------------------------------------------------------------------
	
	override KNode transform(Model model) {
		val rootNode = createNode()

		rootNode.addLayoutParam(CoreOptions.ALGORITHM, LayeredOptions.ALGORITHM_ID)
		rootNode.addLayoutParam(CoreOptions.DIRECTION, Direction.RIGHT)
		rootNode.addLayoutParam(LayeredOptions.NODE_PLACEMENT_BK_FIXED_ALIGNMENT, FixedAlignment.BALANCED)
		rootNode.addLayoutParam(LayeredOptions.NODE_PLACEMENT_BK_EDGE_STRAIGHTENING, EdgeStraighteningStrategy.IMPROVE_STRAIGHTNESS)
		rootNode.addLayoutParam(LayeredOptions.SPACING_EDGE_NODE, LayeredOptions.SPACING_NODE_NODE.^default * 1.1f)
		rootNode.addLayoutParam(LayeredOptions.SPACING_EDGE_NODE_BETWEEN_LAYERS, LayeredOptions.SPACING_NODE_NODE.^default * 1.1f)

		try {
			// Find main
			val main = model.reactors.findFirst[main]
			if (main !== null && main.hasContent) {
				rootNode.children += main.transformReactorNetwork(emptyMap, emptyMap)
			} else {
				val messageNode = createNode()
				messageNode.addErrorMessage("No Main", "Cannot find main reactor with content.")
				rootNode.children += messageNode
			}
		} catch (Exception e) {
			e.printStackTrace
			
			val messageNode = createNode()
			messageNode.addErrorMessage("Error in Diagram Synthesis", e.class.simpleName + " occurred. Could not create diagram.")
			rootNode.children += messageNode
		}

		return rootNode
	}

	private def List<KNode> transformReactorNetwork(Reactor reactor, Map<Input, KPort> parentInputPorts, Map<Output, KPort> parentOutputPorts) {
		val nodes = <KNode>newArrayList
		val inputPorts = HashBasedTable.<Instantiation, Input, KPort>create
		val outputPorts = HashBasedTable.<Instantiation, Output, KPort>create
		val reactionNodes = <Reaction, KNode>newHashMap
		val reactionInputPort = <Reaction, KPort>newHashMap
		val actionDestinations = HashMultimap.<Action, Reaction>create
		val actionSource = <Action, Reaction>newHashMap
		val timerNodes = <Timer, KNode>newHashMap
		
		// Transform instances
		for (instance : reactor.instantiations) {
			val node = createNode()
			nodes += node
			val reactorClass = instance.reactorClass

			node.associateWith(reactorClass)
			node.setLayoutOption(CoreOptions.NODE_SIZE_CONSTRAINTS, SizeConstraint.minimumSizeWithPorts)
			node.setLayoutOption(CoreOptions.PORT_CONSTRAINTS, PortConstraints.FIXED_ORDER)
			node.setLayoutOption(KlighdProperties.EXPAND, false)

			// Expanded Rectangle
			node.addReactorFigure(reactorClass, instance.name) => [
				setProperty(KlighdProperties.EXPANDED_RENDERING, true)
				boldLineSelectionStyle

				// Collapse button
				addCollapseExpandButton("[Hide]").setGridPlacementData().from(LEFT, 8, 0, TOP, 0, 0).to(RIGHT, 8, 0, BOTTOM, 0, 0)

				addChildArea()
			]

			// Collapse Rectangle
			node.addReactorFigure(reactorClass, instance.name) => [
				setProperty(KlighdProperties.COLLAPSED_RENDERING, true)
				boldLineSelectionStyle

				// Expand button
				if (reactorClass.hasContent) {
					addCollapseExpandButton("[Details]").setGridPlacementData().from(LEFT, 8, 0, TOP, 0, 0).to(RIGHT, 8, 0, BOTTOM, 8, 0)
				}
			]

			// Create ports
			for (input : reactorClass.inputs.reverseView) {
				inputPorts.put(instance, input, node.addIOPort(input, true))
			}
			for (output : reactorClass.outputs) {
				outputPorts.put(instance, output, node.addIOPort(output, false))
			}

			// Add content
			if (reactorClass.hasContent) {
				node.children += reactorClass.transformReactorNetwork(inputPorts.row(instance), outputPorts.row(instance))
			}
		}
		
		// Create timers
		for (Timer timer : reactor.timers?:emptyList) {
			val node = createNode().associateWith(timer)
			nodes += node
			timerNodes.put(timer, node)
			
			node.addTimerFigure(timer)
		}

		// Create reactions
		for (reaction : reactor.reactions.reverseView) {
			val node = createNode().associateWith(reaction)
			nodes += node
			reactionNodes.put(reaction, node)
			val inputPort = node.addReactionInputPort
			reactionInputPort.put(reaction, inputPort)
			
			node.setLayoutOption(CoreOptions.PORT_CONSTRAINTS, PortConstraints.FREE)
			
			node.addReactionFigure(reaction)

			// connect input
<<<<<<< HEAD
			for (TriggerRef trigger : reaction.triggers?:emptyList) {
				if (trigger instanceof VarRef) {
					if (trigger.variable instanceof Action) {
						actionDestinations.put(trigger.variable as Action, reaction)		
					} else {
						val src = if (trigger.container !== null) {
							outputPorts.get(trigger.container, trigger.variable)
						} else if (parentInputPorts.containsKey(trigger.variable)) {
							parentInputPorts.get(trigger.variable)
						} else if (timerNodes.containsKey(trigger.variable)) {
							timerNodes.get(trigger.variable)
						}
						if (src !== null) {
							createDependencyEdge().connect(src, node)
						}
=======
			for (VarRef trigger : reaction.triggers?:emptyList) {
				if (trigger.variable instanceof Action) {
					actionDestinations.put(trigger.variable as Action, reaction)		
				} else {
					val src = if (trigger.container !== null) {
						outputPorts.get(trigger.container, trigger.variable)
					} else if (parentInputPorts.containsKey(trigger.variable)) {
						parentInputPorts.get(trigger.variable)
					} else if (timerNodes.containsKey(trigger.variable)) {
						timerNodes.get(trigger.variable)
					}
					if (src !== null) {
						createDependencyEdge(null).connect(src, node).setTargetPort(inputPort)
>>>>>>> 6019d393
					}
				} else {
					// FIXME: startup/shutdown
				}
			}
			
			// connect outputs
			for (VarRef effect : reaction.effects?:emptyList) {
				if (effect.variable instanceof Action) {
					actionSource.put(effect.variable as Action, reaction)
				} else {
					val dst = if (effect.variable instanceof Output) {
						parentOutputPorts.get(effect.variable)
					} else {
						inputPorts.get(effect.container, effect.variable)
					}
					if (dst !== null) {
						createDependencyEdge(null).connect(node, dst)
					}
				}
			}
		}
		
		// Connect actions
		for (Action action : actionSource.keySet) {
			val sourceNode = reactionNodes.get(actionSource.get(action))
			for (target : actionDestinations.get(action)) {
				val targetNode = reactionNodes.get(target)
				val targetPort = reactionInputPort.get(target)
				createDelayEdge(action).connect(sourceNode, targetNode).setTargetPort(targetPort)
			}
		}

		// Transform connections
		for (Connection connection : reactor.connections?:emptyList) {
			val source = if (connection.leftPort.container !== null) {
				outputPorts.get(connection.leftPort.container, connection.leftPort.variable)
			} else if (parentInputPorts.containsKey(connection.leftPort.variable)) {
				parentInputPorts.get(connection.leftPort.variable)
			}
			val target = if (connection.rightPort.container !== null) {
				inputPorts.get(connection.rightPort.container, connection.rightPort.variable)
			} else if (parentOutputPorts.containsKey(connection.rightPort.variable)) {
				parentOutputPorts.get(connection.rightPort.variable)
			}
			val edge = createDependencyEdge(connection).associateWith(connection)
			edge.connect(source, target)
		}

		return nodes
	}
	
	private def createDelayEdge(Action action) {
		return createEdge => [
			associateWith(action)
			addPolyline() => [
				lineStyle = LineStyle.DASH
				boldLineSelectionStyle
			]
			if (action.delay !== null) {
				addCenterEdgeLabel(action.delay.toText).applyOnEdgeStyle()
			}
		]
	}
	
	
	private def createDependencyEdge(Object associate) {
		return createEdge => [
			if (associate !== null) {
				associateWith(associate)
			}
			addPolyline() => [
				boldLineSelectionStyle
			]
		]
	}
	
	private def dispatch KEdge connect(KEdge edge, KNode src, KNode dst) {
		edge.source = src
		edge.target = dst
		
		return edge
	}
	private def dispatch KEdge connect(KEdge edge, KNode src, KPort dst) {
		edge.source = src
		edge.targetPort = dst
		edge.target = dst?.node
		
		return edge
	}
	private def dispatch KEdge connect(KEdge edge, KPort src, KNode dst) {
		edge.sourcePort = src
		edge.source = src?.node
		edge.target = dst
		
		return edge
	}
	private def dispatch KEdge connect(KEdge edge, KPort src, KPort dst) {
		edge.sourcePort = src
		edge.source = src?.node
		edge.targetPort = dst
		edge.target = dst?.node
		
		return edge
	}
	
	/**
	 * Translate an input/output into a port.
	 */
	private def addIOPort(KNode node, Variable variable, boolean input) {
		val port = createPort
		node.ports += port
		
		port.associateWith(variable)
		port.setPortSize(6, 6)
		
		if (input) {
			port.addLayoutParam(CoreOptions.PORT_SIDE, PortSide.WEST)
			port.addLayoutParam(CoreOptions::PORT_BORDER_OFFSET, -3.0)
		} else {
			port.addLayoutParam(CoreOptions.PORT_SIDE, PortSide.EAST)
			port.addLayoutParam(CoreOptions::PORT_BORDER_OFFSET, -3.0)
		}
		
		port.addTrianglePort()
		port.addOutsidePortLabel(variable.name, 8).associateWith(variable)

		return port
	}

	private def KPort addReactionInputPort(KNode node) {
		val port = createPort
		node.ports += port
		
		port.setSize(0, 0) // invisible
		port.addLayoutParam(CoreOptions.PORT_SIDE, PortSide.WEST)
		port.addLayoutParam(CoreOptions::PORT_BORDER_OFFSET, -LinguaFrancaShapeExtensions::REACTION_POINTINESS as double) // requires offset due to shape
		
		return port
	}

}<|MERGE_RESOLUTION|>--- conflicted
+++ resolved
@@ -7,7 +7,6 @@
 import de.cau.cs.kieler.klighd.kgraph.KNode
 import de.cau.cs.kieler.klighd.kgraph.KPort
 import de.cau.cs.kieler.klighd.krendering.LineStyle
-import de.cau.cs.kieler.klighd.krendering.ViewSynthesisShared
 import de.cau.cs.kieler.klighd.krendering.extensions.KColorExtensions
 import de.cau.cs.kieler.klighd.krendering.extensions.KContainerRenderingExtensions
 import de.cau.cs.kieler.klighd.krendering.extensions.KEdgeExtensions
@@ -38,18 +37,12 @@
 import org.icyphy.linguaFranca.Reaction
 import org.icyphy.linguaFranca.Reactor
 import org.icyphy.linguaFranca.Timer
+import org.icyphy.linguaFranca.TriggerRef
 import org.icyphy.linguaFranca.VarRef
 import org.icyphy.linguaFranca.Variable
 import org.icyphy.linguafranca.diagram.synthesis.styles.LinguaFrancaShapeExtensions
 import org.icyphy.linguafranca.diagram.synthesis.styles.LinguaFrancaStyleExtensions
 
-<<<<<<< HEAD
-import static extension de.cau.cs.kieler.klighd.syntheses.DiagramSyntheses.*
-import org.icyphy.linguaFranca.TriggerRef
-
-=======
-@ViewSynthesisShared
->>>>>>> 6019d393
 class LinguaFrancaSynthesis extends AbstractDiagramSynthesis<Model> {
 
 	@Inject extension KNodeExtensions
@@ -186,9 +179,8 @@
 			node.setLayoutOption(CoreOptions.PORT_CONSTRAINTS, PortConstraints.FREE)
 			
 			node.addReactionFigure(reaction)
-
+		
 			// connect input
-<<<<<<< HEAD
 			for (TriggerRef trigger : reaction.triggers?:emptyList) {
 				if (trigger instanceof VarRef) {
 					if (trigger.variable instanceof Action) {
@@ -202,24 +194,9 @@
 							timerNodes.get(trigger.variable)
 						}
 						if (src !== null) {
-							createDependencyEdge().connect(src, node)
+							createDependencyEdge(null).connect(src, node).setTargetPort(inputPort)
 						}
-=======
-			for (VarRef trigger : reaction.triggers?:emptyList) {
-				if (trigger.variable instanceof Action) {
-					actionDestinations.put(trigger.variable as Action, reaction)		
-				} else {
-					val src = if (trigger.container !== null) {
-						outputPorts.get(trigger.container, trigger.variable)
-					} else if (parentInputPorts.containsKey(trigger.variable)) {
-						parentInputPorts.get(trigger.variable)
-					} else if (timerNodes.containsKey(trigger.variable)) {
-						timerNodes.get(trigger.variable)
-					}
-					if (src !== null) {
-						createDependencyEdge(null).connect(src, node).setTargetPort(inputPort)
->>>>>>> 6019d393
-					}
+					} 
 				} else {
 					// FIXME: startup/shutdown
 				}
