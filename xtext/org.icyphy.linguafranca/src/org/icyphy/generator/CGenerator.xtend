/*
 * Generator for C target.
 */
// The Lingua-Franca toolkit is is licensed under the BSD 2-Clause License.
// See LICENSE.md file in the top repository directory.
package org.icyphy.generator

import java.io.BufferedReader
import java.io.File
import java.io.FileOutputStream
import java.io.InputStream
import java.io.InputStreamReader
import java.net.URL
import java.nio.file.Paths
import java.util.Collection
import java.util.HashMap
import java.util.HashSet
import java.util.Hashtable
import java.util.LinkedList
import java.util.regex.Pattern
import org.eclipse.core.resources.IResource
import org.eclipse.core.resources.ResourcesPlugin
import org.eclipse.core.runtime.FileLocator
import org.eclipse.emf.ecore.EObject
import org.eclipse.emf.ecore.resource.Resource
import org.eclipse.xtext.generator.IFileSystemAccess2
import org.eclipse.xtext.generator.IGeneratorContext
import org.eclipse.xtext.nodemodel.util.NodeModelUtils
import org.icyphy.linguaFranca.Action
import org.icyphy.linguaFranca.ActionOrigin
import org.icyphy.linguaFranca.Import
import org.icyphy.linguaFranca.Input
import org.icyphy.linguaFranca.Instantiation
import org.icyphy.linguaFranca.Output
import org.icyphy.linguaFranca.Parameter
import org.icyphy.linguaFranca.Reactor
import org.icyphy.linguaFranca.Target
import org.icyphy.linguaFranca.TimeUnit
import org.icyphy.linguaFranca.Timer
import org.icyphy.linguaFranca.VarRef
import org.icyphy.linguaFranca.Variable

/**
 * Generator for C target.
 * @author Edward A. Lee, Marten Lohstroh, Chris Gill, Mehrdad Niknami
 */
class CGenerator extends GeneratorBase {

    // For each reactor, we collect a set of input and parameter names.
    var triggerCount = 0
    var tmpVariableCount = 0

    // Indicator of whether to generate multithreaded code and how many by default.
    var numberOfThreads = 0

    // Place to collect code to initialize the trigger objects for all reactors.
    var initializeTriggerObjects = new StringBuilder()

    // List of deferred assignments to perform in initialize_trigger_objects.
    var deferredInitialize = new LinkedList<InitializeRemoteTriggersTable>()
    
    // Place to collect shutdown action instances.
    var shutdownActionInstances = new LinkedList<ActionInstance>()

    // Place to collect code to execute at the start of a time step.
    var startTimeStep = new StringBuilder()

    // Place to collect code to initialize timers for all reactors.
    var startTimers = new StringBuilder()

    /** Generate C code from the Lingua Franca model contained by the
     *  specified resource. This is the main entry point for code
     *  generation.
     *  @param resource The resource containing the source code.
     *  @param fsa The file system access (used to write the result).
     *  @param context FIXME: Undocumented argument. No idea what this is.
     *  @param importTable The mapping given by import statements.
     */
    override void doGenerate(Resource resource, IFileSystemAccess2 fsa, IGeneratorContext context,
        Hashtable<String, String> importTable) {

        pr(includes)
        this.resource = resource

        println("Generating code for: " + resource.getURI.toString)

        var runCommand = newArrayList("bin/" + filename, "-timeout", "3", "secs")
        var runCommandOverridden = false
        var compileCommand = newArrayList()

        for (target : resource.allContents.toIterable.filter(Target)) {
            if (target.properties !== null) {
                for (assignment : target.properties) {
                    if (assignment.name.equals("threads")) {
                        // This has been checked by the validator.
                        numberOfThreads = Integer.decode(assignment.value)
                        // Set this as the default in the generated code,
                        // but only if it has not been overridden on the command line.
                        pr(startTimers, "if (number_of_threads == 0) {")
                        indent(startTimers)
                        pr(startTimers, "number_of_threads = " + numberOfThreads + ";")
                        unindent(startTimers)
                        pr(startTimers, "}")
                    } else if (assignment.name.equals("run")) {
                        // Strip off enclosing quotation marks and split at spaces.
                        val command = assignment.value.substring(1, assignment.value.length - 1).split(' ')
                        runCommand.clear
                        runCommand.addAll(command)
                        runCommandOverridden = true
                    } else if (assignment.name.equals("compile")) {
                        // Strip off enclosing quotation marks and split at spaces.
                        val command = assignment.value.substring(1, assignment.value.length - 1).split(' ')
                        compileCommand.clear
                        compileCommand.addAll(command)
                    }
                }
            }
        }
        if (numberOfThreads === 0) {
            pr("#include \"reactor.c\"")
        } else {
            pr("#include \"reactor_threaded.c\"")
            if (!runCommandOverridden) {
                runCommand.add("-threads")
                runCommand.add(numberOfThreads.toString())
            }
        }

        // First process all the imports.
        processImports(importTable)

        super.doGenerate(resource, fsa, context, importTable)

        // Generate main instance, if there is one.
        if (this.main !== null) {
            generateReactorInstance(this.main)
        }
    
        // Determine path to generated code
        val cFilename = filename + ".c";
        var srcFile = resource.getURI.toString;
        var mode = Mode.UNDEFINED;
        
        if (srcFile.startsWith("file:")) { // Called from command line
            srcFile = Paths.get(srcFile.substring(5)).normalize.toString
            mode = Mode.STANDALONE;
        } else if (srcFile.startsWith("platform:")) { // Called from Eclipse
            srcFile = FileLocator.toFileURL(new URL(srcFile)).toString
            srcFile = Paths.get(srcFile.substring(5)).normalize.toString
            mode = Mode.INTEGRATED;
        } else {
            System.err.println("ERROR: Source file protocol is not recognized: " + srcFile);
        }
        
        // Any main reactors in imported files are ignored.        
        if (main !== null) {
            // Generate function to initialize the trigger objects for all reactors.
            pr('void __initialize_trigger_objects() {\n')
            indent()
            pr(initializeTriggerObjects.toString)
            doDeferredInitialize()
            setReactionPriorities(main)
            unindent()
            pr('}\n')

            // Generate function to start timers for all reactors.
            pr("void __start_timers() {")
            indent()
            pr(startTimers.toString)
            unindent()
            pr("}")

            // Generate function to execute at the start of a time step.
            pr('void __start_time_step() {\n')
            indent()
            pr(startTimeStep.toString)
            unindent()
            pr('}\n')
            
            // Generate function to schedule shutdown actions if any
            // reactors have reactions to shutdown.
            pr('bool __wrapup() {\n')
            indent()
            for (instance : shutdownActionInstances) {
                pr('schedule(&' + triggerStructName(instance) + ', 0LL, NULL);')
            }
            if (shutdownActionInstances.length === 0) {
                pr('return false;')
            } else {
                pr('return true;')
            }
            unindent()
            pr('}\n')
        }

        val srcPath = srcFile.substring(0, srcFile.lastIndexOf(File.separator))
        var srcGenPath = srcPath + File.separator + "src-gen"
        var outPath = srcPath + File.separator + "bin"
        
        // Create output directories if they don't yet exist
        var dir = new File(srcGenPath)
        if (!dir.exists()) dir.mkdirs()
        dir = new File(outPath)
        if (!dir.exists()) dir.mkdirs()
        
        
        // Delete source previous output the LF compiler
        var file = new File(srcPath + File.separator + cFilename)
        if (file.exists) {
            file.delete
        }
        
        // Delete binary previously output by C compiler
        file = new File(outPath + File.separator + filename)
        if (file.exists) {
            file.delete
        }
        
        // Copy the required library files into the target filesystem.
        var fOut = new FileOutputStream(new File(srcGenPath + File.separator + cFilename));
        fOut.write(getCode().getBytes())

        fOut = new FileOutputStream(new File(srcGenPath + File.separator + "reactor_common.c"));
        fOut.write(readFileInClasspath("/lib/C/reactor_common.c").getBytes())

        fOut = new FileOutputStream(new File(srcGenPath + File.separator + "reactor.h"));
        fOut.write(readFileInClasspath("/lib/C/reactor.h").getBytes())

        if (numberOfThreads === 0) {
            fOut = new FileOutputStream(new File(srcGenPath + File.separator + "reactor.c"));
            fOut.write(readFileInClasspath("/lib/C/reactor.c").getBytes())
        } else {
            fOut = new FileOutputStream(new File(srcGenPath + File.separator + "reactor_threaded.c"));
            fOut.write(readFileInClasspath("/lib/C/reactor_threaded.c").getBytes())
        }

        fOut = new FileOutputStream(new File(srcGenPath + File.separator + "pqueue.c"));
        fOut.write(readFileInClasspath("/lib/C/pqueue.c").getBytes())

        fOut = new FileOutputStream(new File(srcGenPath + File.separator + "pqueue.h"));
        fOut.write(readFileInClasspath("/lib/C/pqueue.h").getBytes())
        
        // Trigger a refresh so Eclipse also sees the generated files in the package explorer.
        if (mode == Mode.INTEGRATED) {
            // Find name of current project
            val id = "((:?[a-z]|[A-Z]|_\\w)*)";
            val pattern = Pattern.compile("platform:" + File.separator + "resource" + File.separator + id +
                File.separator);
            val matcher = pattern.matcher(code);
            var projName = ""
            if (matcher.find()) {
                projName = matcher.group(1)
            }
            try {
                val members = ResourcesPlugin.getWorkspace().root.members
                for (member : members) {
                    // Refresh current project, or simply entire workspace if project name was not found
                    if (projName == "" || projName.equals(member.fullPath.toString.substring(1))) {
                        member.refreshLocal(IResource.DEPTH_INFINITE, null)
                        println("Refreshed " + member.fullPath.toString)
                    }
                }
            } catch (IllegalStateException e) {
                println("Unable to refresh workspace: " + e)
            }
        }        
        
        // Invoke the compiler on the generated code.
        val relativeSrcFilename = "src-gen" + File.separator + cFilename;
        val relativeBinFilename = "bin" + File.separator + filename;
        // FIXME: Do we want to keep the compileCommand option?
        if (compileCommand.isEmpty()) {
            compileCommand.addAll("gcc", "-O2", relativeSrcFilename, "-o", relativeBinFilename)
            // If threaded computation is requested, add a -pthread option.
            if (numberOfThreads !== 0) {
                compileCommand.add("-pthread")
            }
            // If there is no main reactor, then use the -c flag to prevent linking from occurring.
            // FIXME: we could add a `-c` flag to `lfc` to make this explicit in stand-alone mode.
            // Then again, I think this only makes sense when we can do linking.
            // In any case, a warning is helpful to draw attention to the fact that no binary was produced.
            if (main === null) {
                compileCommand.add("-c")
                if (mode === Mode.STANDALONE) {
                    reportError("ERROR: Did not output executable; no main reactor found.")
                }
            }
        }
        println("In directory: " + srcPath)
        println("Compiling with command: " + compileCommand.join(" "))
        var builder = new ProcessBuilder(compileCommand);
        builder.directory(new File(srcPath));
        var process = builder.start()
        // FIXME: The following doesn't work. Somehow, the command to
        // run the generated code gets executed before the following is printed!
        val code = process.waitFor()
        var stdout = readStream(process.getInputStream())
        var stderr = readStream(process.getErrorStream())
        if (stdout.length() > 0) {
            println("--- Standard output from C compiler:")
            println(stdout)
        }
        if (code !== 0) {
            reportError("Compiler returns error code " + code)
        }
        if (stderr.length() > 0) {
            reportError("Compiler reports errors:\n" + stderr.toString)
        } else {
            println("SUCCESS (compiling generated C code)")
        }
    }

    /** Read the specified input stream until an end of file is encountered
     *  and return the result as a StringBuilder.
     *  @param stream The stream to read.
     *  @return The result as a string.
     */
    private def readStream(InputStream stream) {
        var reader = new BufferedReader(new InputStreamReader(stream))
        var result = new StringBuilder();
        var line = "";
        while ((line = reader.readLine()) !== null) {
            result.append(line);
            result.append(System.getProperty("line.separator"));
        }
        stream.close()
        reader.close()
        result
    }

    // //////////////////////////////////////////
    // // Code generators.
    /** Generate a reactor class definition.
     *  @param reactor The parsed reactor data structure.
     *  @param importTable Substitution table for class names (from import statements).
     */
    override generateReactor(Reactor reactor, Hashtable<String, String> importTable) {
        super.generateReactor(reactor, importTable)

        pr("// =============== START reactor class " + reactor.name)

        // Scan reactions.
        // Preamble code contains state declarations with static initializers.
        if (reactor.preamble !== null) {
            pr("// *********** From the preamble, verbatim:")
            pr(removeCodeDelimiter(reactor.preamble.code))
            pr("\n// *********** End of preamble.")
        }

        // Put parameters into a struct and construct the code to go
        // into the preamble of any reaction function to extract the
        // parameters from the struct.
        val argType = reactor.name.toLowerCase + "_self_t" 
        // Construct the typedef for the "self" struct.
        var body = new StringBuilder()
        // Start with parameters.
        for (parameter : reactor.parameters) {
            prSourceLineNumber(parameter)
            if (getParameterType(parameter).equals("")) {
                reportError(parameter, "Parameter is required to have a type: " + parameter.name)
            } else {
                pr(body, getParameterType(parameter) + ' ' + parameter.name + ';');
            }
        }
        // Next handle states.
        for (state : reactor.states) {
            prSourceLineNumber(state)
            if (state.type === null) {
                reportError(state, "State is required to have a type: " + state.name) // FIXME: do these checks in the validator. 
            } else {
                pr(body, removeCodeDelimiter(state.type) + ' ' + state.name + ';');
            }
        }
        // Next handle actions.
        for (action : reactor.actions) {
            prSourceLineNumber(action)
            // NOTE: Slightly obfuscate output name to help prevent accidental use.
            pr(body, "trigger_t* __" + action.name + ";")
        }
        // Next handle inputs.
        for (input : reactor.inputs) {
            prSourceLineNumber(input)
            if (input.type === null) {
                reportError(input, "Input is required to have a type: " + input.name)
            } else {
                // NOTE: Slightly obfuscate input name to help prevent accidental use.
                pr(body, removeCodeDelimiter(input.type) + '* __' + input.name + ';');
                pr(body, 'bool* __' + input.name + '_is_present;');
            }
        }
        
        // Find output ports that receive data from inside reactors
        // and put them into a HashMap for future use.
        var outputToContainedOutput = new HashMap<Output, VarRef>();
        for (connection: reactor.connections) {
            // If the connection has the form c.x -> y, then it's what we are looking for.
            if (connection.rightPort.container === null && connection.leftPort.container !== null) {
                if (connection.rightPort.variable instanceof Output) {
                    outputToContainedOutput.put(
                        connection.rightPort.variable as Output, connection.leftPort
                    )
                } else {
                    reportError(connection, "Expected an output port but got "
                        + connection.rightPort.variable.name
                    )
                }
            }
        }
        
        // Next handle outputs.
        for (output : reactor.outputs) {
            prSourceLineNumber(output)
            if (output.type === null) {
                reportError(output, "Output is required to have a type: " + output.name)
            } else {
                // NOTE: Slightly obfuscate output name to help prevent accidental use.
                pr(body, removeCodeDelimiter(output.type) + ' __' + output.name + ';')
                pr(body, 'bool __' + output.name + '_is_present;')
                // If there are contained reactors that send data via this output,
                // then create a place to put the pointers to the sources of that data.
                var containedSource = outputToContainedOutput.get(output)
                if (containedSource !== null) {
                    pr(body, removeCodeDelimiter(output.type) + '* __' + output.name + '_inside;')
                    pr(body, 'bool* __' + output.name + '_inside_is_present;')
                }
            }
        }
        // Next, handle reactions that produce outputs sent to inputs
        // of contained reactions.
        for (reaction : reactor.reactions) {
            if (reaction.effects !== null) {
                for (effect : reaction.effects) {
                    if (effect.variable instanceof Input) {
                        val port = effect.variable as Input
                        pr(
                            body,
                            removeCodeDelimiter(port.type) + ' __' + effect.container.name + '_' + port.name + ';'
                        )
                        pr(
                            body,
                            'bool __' + effect.container.name + '_' + port.name + '_is_present;'
                        )
                    }
                }
            }
        }
        if (body.length > 0) {
            selfStructType(reactor)
            pr("typedef struct {")
            indent()
            pr(body.toString)
            unindent()
            pr("} " + argType + ";")
        }

        // Generate reactions
        generateReactions(reactor)
        generateTransferOutputs(reactor, outputToContainedOutput)
        pr("// =============== END reactor class " + reactor.name)
        pr("")
    }

    /** Generate reaction functions definition for a reactor.
     *  These functions have a single argument that is a void* pointing to
     *  a struct that contains parameters, state variables, inputs (triggering or not),
     *  actions (triggering or produced), and outputs.
     *  @param reactor The reactor.
     */
    def generateReactions(Reactor reactor) {
        var reactions = reactor.reactions
        var reactionIndex = 0;
        for (reaction : reactions) {
            // Create a unique function name for each reaction.
            val functionName = reactor.name.toLowerCase + "_rfunc_" + reactionIndex

            // Construct the reactionInitialization code to go into
            // the body of the function before the verbatim code.
            // This defines the "self" struct.
            var StringBuilder reactionInitialization = new StringBuilder()
            var structType = selfStructType(reactor)
            if (!hasEmptySelfStruct(reactor)) {
                // A null structType means there are no inputs, state,
                // or anything else. No need to declare it.
                pr(reactionInitialization, structType + "* self = (" + structType + "*)instance_args;")
            }

            // Actions may appear twice, first as a trigger, then with the outputs.
            // But we need to declare it only once. Collect in this data structure
            // the actions that are declared as triggered so that if they appear
            // again with the outputs, they are not defined a second time.
            // That second redefinition would trigger a compile error.
            var actionsAsTriggers = new HashSet<Action>();

            // Next, add the triggers (input and actions; timers are not needed).
            // This defines a local variable in the reaction function whose
            // name matches that of the trigger. If the trigger is an input
            // (not an action), then it also defines a local variable whose
            // name is the input name with suffix "_is_present", a boolean
            // that indicates whether the input is present.
            if (reaction.triggers !== null && reaction.triggers.length > 0) {
                for (VarRef trigger : reaction.triggers) {
                    // val input = getInput(reactor, trigger.variable.name)
                    if (trigger.variable instanceof Input) {
                        generateInputVariablesInReaction(reactionInitialization, trigger.variable as Input)
                    } else if (trigger.variable instanceof Action) {
                        pr(
                            reactionInitialization,
                            "trigger_t* " + trigger.variable.name + ' = self->__' + trigger.variable.name + ';'
                        );
                        actionsAsTriggers.add(trigger.variable as Action);
                        // If the action has a type, create variables for accessing the value.
                        val type = (trigger.variable as Action).type
                        val valuePointer = trigger.variable.name + '->value'
                        // Create the _has_value variable.
                        pr(reactionInitialization, 'bool ' + trigger.variable.name + '_has_value = (' + valuePointer + ' != NULL);')
                        // Create the _value variable if there is a type.
                        if (type !== null) {
                            // Create the value variable, but initialize it only if the pointer is not null.
                            pr(reactionInitialization, type + ' ' + trigger.variable.name + '_value;')
                            pr(reactionInitialization, 'if (' + trigger.variable.name + '_has_value) '
                                + trigger.variable.name + '_value = *(' + '(' + type + '*)' + valuePointer + ');'
                            );
                        }
                    } else if (trigger.variable instanceof Output) {
                        // FIXME: triggered by contained output
                        reportError(trigger, "(FIXME) Failed to handle hierarchical reference: " + trigger)
                    }
                }
            } else {
                // No triggers are given, which means react to any input.
                // Declare an argument for every input.
                // NOTE: this does not include contained outputs. Should it? 
                for (input : reactor.inputs) {
                    generateInputVariablesInReaction(reactionInitialization, input)
                }
            }
            // Define argument for non-triggering inputs.
            for (VarRef src : reaction.sources ?: emptyList) {
                // FIXME: handle hierarchical references
                if (src instanceof Input) {
                    generateInputVariablesInReaction(reactionInitialization, src.variable as Input)
                } else {
                    reportError(src, "(FIXME) Failed to handle hierarchical reference: " + src)
                }
            }

            // Define variables for each declared output or action.
            if (reaction.effects !== null) {
                for (effect : reaction.effects) {
                    // val action = getAction(reactor, output)
                    if (effect.variable instanceof Action) {
                        // It is an action, not an output.
                        // If it has already appeared as trigger, do not redefine it.
                        if (!actionsAsTriggers.contains(effect.variable.name)) {
                            pr(reactionInitialization,
                                "trigger_t* " + effect.variable.name + ' = self->__' + effect.variable.name + ';');
                        }
                    } else {
                        if (effect.variable instanceof Output) {
                            generateOutputVariablesInReaction(reactionInitialization, effect.variable as Output)
                        } else if (effect.variable instanceof Input) {
                            // It is the input of a contained reactor.
                            generateVariablesForSendingToContainedReactors(
                                reactionInitialization,
                                effect.container,
                                effect.variable as Input
                            )
                        } else {
                            reportError(reaction, "In generateReactor(): "
                                + effect.variable.name + " is neither an input nor an output."
                            )
                        }
                    }
                }
            }
            pr('void ' + functionName + '(void* instance_args) {')
            indent()
            pr(reactionInitialization.toString)
            // Code verbatim from 'reaction'
            prSourceLineNumber(reaction)
            pr(removeCodeDelimiter(reaction.code))
            unindent()
            pr("}")
            
            // Now generate code for the deadline violation function, if there is one.
            if (reaction.localDeadline !== null) {
                // The following name has to match the choice in generateReactionStructs
                val deadlineFunctionName = reactor.name.toLowerCase + '_deadline_function' + reactionIndex

                pr('void ' + deadlineFunctionName + '(void* instance_args) {')
                indent();
                pr(reactionInitialization.toString)
                // Code verbatim from 'deadline'
                prSourceLineNumber(reaction.localDeadline.time)
                pr(removeCodeDelimiter(reaction.localDeadline.deadlineCode))
                unindent()
                pr("}")
            }
            reactionIndex++
        }
    }

    /** Generate reaction_t structs, one for each reaction in the
     *  specified reactor instance. The name of the struct will be
     *  uniqueID of the reaction instance.
     *  @param reactorIntance The reactor instance.
     */
    def generateReactionStructs(ReactorInstance reactorInstance) {
        val result = new StringBuilder()
        for (reaction : reactorInstance.reactions) {
            
            val reactionInstanceName = reaction.uniqueID
            
            var presentPredicates = new LinkedList<String>()
            var triggeredSizesContents = new LinkedList<String>()
            var triggersContents = new LinkedList<String>()
            var destinations = null as Collection<PortInstance>

            // Generate entries for the reaction_t struct that specify how
            // to handle outputs.
            for (port : reaction.dependentPorts) {
                if (port.definition instanceof Output) {
                    // Reaction sends to an output.
                    // First create the array of pointers to booleans indicating
                    // whether an output is produced.
                    presentPredicates.add('&' + selfStructName(reactorInstance)
                        + '.__' + port.name + '_is_present')

                    // Next, create an array trigger_t objects, which are
                    // the triggers that fire if this output is produced.
                    // For each output, obtain the destinations from the parent.
                    var parent = reactorInstance.parent
                    if (parent !== null) {
                        destinations = parent.transitiveClosure(port)
                    } else {
                        // At the top level, where there cannot be any destinations
                        // for an output port.
                        destinations = new LinkedList<PortInstance>()
                    }
               } else {
                    // The reaction is sending data to the input of a contained reactor.
                    // First create the array of pointers to booleans indicating whether
                    // an output is produced.
                    presentPredicates.add('&' + selfStructName(reactorInstance)
                        + '.__' + port.parent.name + '_' + port.name + '_is_present')
                        
                    // Since the port is the input port of a contained reactor,
                    // use that reactor instance to compute the transitive closure.
                    destinations = port.parent.transitiveClosure(port)
                }
                // Append to the array that records the sizes of the trigger arrays.
                triggeredSizesContents.add("" + destinations.size)

                // Then, for each destination connected to this output,
                // create an array of pointers to its trigger_t structs,
                // and collect pointers to each of these arrays.
                if (destinations.size === 0) {
                    triggersContents.add("NULL")
                } else {
                    // FIXME: This ID may exceed some maximum length.
                    var remoteTriggersArrayName = reactionInstanceName + '_'
                            + presentPredicates.size + '_remote_triggers'
                    var inputCount = 0;
                    for (destination : destinations) {
                        deferredInitialize.add(
                            new InitializeRemoteTriggersTable(
                                reactorInstance,
                                remoteTriggersArrayName,
                                (inputCount++),
                                destination
                            )
                        )
                    }
                    pr(result,
                        'trigger_t* ' + remoteTriggersArrayName + '[' + inputCount + '];'
                    )
                    triggersContents.add('&' + remoteTriggersArrayName + '[0]')
                }
            }
            var outputProducedArray = "NULL"
            var triggeredSizesArray = "NULL"
            var triggersArray = "NULL"
            val outputCount = presentPredicates.size
            if (outputCount > 0) {
                outputProducedArray = reactionInstanceName + '_outputs_are_present'
                // Create a array with booleans indicating whether an output has been produced.
                pr(result,
                    'bool* ' + reactionInstanceName + '_outputs_are_present[]' + ' = {'
                    + presentPredicates.join(", ") + '};'
                )
                // Create a array with ints indicating these
                // numbers and assign it to triggered_reactions_sizes
                // field of the reaction_t object.
                triggeredSizesArray = '&' + reactionInstanceName + '_triggered_sizes[0]'
                pr(result,
                    'int ' + reactionInstanceName + '_triggered_sizes' + '[] = {'
                    + triggeredSizesContents.join(", ") + '};'
                )
                // Create an array with pointers to arrays of pointers to trigger_t
                // structs for each input triggered by an output.
                triggersArray = '&' + reactionInstanceName + '_triggers[0]'
                pr(result,
                    'trigger_t** ' + reactionInstanceName + '_triggers' + '[] = {'
                    + triggersContents.join(', ') + '};'
                )
            }
            // Finally, produce the reaction_t struct.          
            // The argument specifying the self struct may be NULL if there
            // is no self struct.
            var selfStructArgument = ", &" + selfStructName(reactorInstance)
            var reactorClass = reactorInstance.definition.reactorClass
            if (hasEmptySelfStruct(reactorClass)) {
                selfStructArgument = ", NULL"
            }
            var deadlineFunctionPointer = ", NULL"
            if (reaction.definition.localDeadline !== null) {
                // The following has to match the name chosen in generateReactions
                val deadlineFunctionName = reactorInstance.definition.reactorClass.name.toLowerCase
                    + '_deadline_function' + reaction.reactionIndex
                
                deadlineFunctionPointer = ", &" + deadlineFunctionName
            }
            
            // Use the same function name as in generateReactions.
            // FIXME: Fragile!  Find a better way to get agreement on function name.
            val functionName = reactorClass.name.toLowerCase + "_rfunc_" + reaction.reactionIndex
            
            // First 0 is an index that specifies priorities based on precedences.
            // It will be set later.
            pr(
                result,
                "reaction_t " + reactionInstanceName + " = {&" + functionName + selfStructArgument + ", 0" // index: index from the topological sort.
                + ", 0" // pos: position used by the pqueue implementation for sorting.
                + ", " + outputCount // num_outputs: number of outputs produced by this reaction.
                + ", " + outputProducedArray // output_produced: array of pointers to booleans indicating whether output is produced.
                + ", " + triggeredSizesArray // triggered_sizes: array of ints indicating number of triggers per output.
                + ", " + triggersArray       // triggered: array of pointers to arrays of triggers.
                + ", false"    // Indicator that the reaction is not running.
                + ", 0LL"      // Local deadline.
                + deadlineFunctionPointer // deadline_violation_handler: Pointer to local handler function.
                + ", 0LL"      // Container deadline.
                + ", NULL"     // Pointer to container deadline violation trigger.
                + ", -1LL"     // violation_handled for container deadlines.
                + "};"
            )
        }
        // This goes directly out to the generated code.
        pr(result.toString())
    }

    /** Generate one reaction function definition for each output of
     *  a reactor that relays data from the output of a contained reactor.
     *  This reaction function transfers the data from the output of the
     *  contained reactor (in the self struct of this reactor labeled as
     *  "inside") to the output of this reactor (also in its self struct).
     *  There needs to be one reaction function
     *  for each such output because these reaction functions have to be
     *  individually invoked after each contained reactor produces an
     *  output that must be relayed.
     *  @param reactor The reactor.
     *  @param outputToContainedOutput A map of output ports of this
     *   reactor to output ports of contained reactors that they receive
     *   data from.
     */
    def generateTransferOutputs(Reactor reactor, HashMap<Output, VarRef> outputToContainedOutput) {
        for (output : outputToContainedOutput.keySet()) {
            // The following function name will be unique, assuming that
            // reactor class names are unique and within each reactor class,
            // output names are unique.
            // This has to match what's in generateTriggerForTransferOutputs
            val functionName = reactor.name.toLowerCase + "_xfer_outs_" + "_" + output.name
            
            pr('void ' + functionName + '(void* instance_args) {')
            indent()

            // Define the "self" struct. First get its name. Note that this
            // must not be null because there is at least one output.
            var structType = selfStructType(reactor)
            pr(structType + "* self = (" + structType + "*)instance_args;")

            // Transfer the output value from the inside value.
            pr("self->__" + output.name + " = *(self->__" + output.name + "_inside);")
            // Transfer the presence flag from the inside value.
            pr("self->__" + output.name + "_is_present = *(self->__" + output.name + "_inside_is_present);")
            unindent()
            pr("}")
        }
    }

    /** Generate trigger_t objects for transferring outputs from inside a composite
     *  to the outside.  Each trigger_t object is a struct that contains an
     *  array of pointers to reaction_t objects representing
     *  the transfer output.
     *  This also creates the reaction_t object for each transfer outputs.
     *  This object has a pointer to the function to invoke for that
     *  reaction.
     *  @param reactorInstance The instance for which we are generating trigger objects.
     */
    def generateTriggerForTransferOutputs(ReactorInstance reactorInstance) {        
        var outputCount = 0
        val result = new StringBuilder()
        var triggersContents = new LinkedList<String>()
        var triggeredSizesContents = new LinkedList<String>()
        var nameOfSelfStruct = selfStructName(reactorInstance)

        for (output : reactorInstance.outputs) {
            if (output.dependsOnPort !== null) {
                // The output is connected on the inside.
                // Create the reaction and trigger structs for this port.
                
                // The function name for the transfer outputs function:
                // This has to match what's in generateTransferOutputs
                val functionName = 
                    output.parent.definition.reactorClass.name.toLowerCase
                    + "_xfer_outs_" + "_" + output.name

                pr(result, "// --- Reaction and trigger objects for transfer outputs for "
                    + output.getFullName
                )

                // Figure out how many inputs are connected to the output.
                // This is obtained via the container.
                var parent = reactorInstance.parent
                var destinations = null as Collection<PortInstance>
                if (parent !== null) {
                    destinations = parent.transitiveClosure(output)
                } else {
                    // At the top level, where there cannot be any destinations.
                    destinations = new LinkedList<PortInstance>()
                }

                // Append to the array that records the length of each trigger_t array.            
                triggeredSizesContents.add("" + destinations.size)
            
                val structName = triggerStructName(output)

                // Then, for each input connected to this output,
                // find its trigger_t struct. Create an array of pointers
                // to these trigger_t structs, and collect pointers to
                // each of these arrays.
                if (destinations.size === 0) {
                    triggersContents.add("NULL")
                } else {
                    var inputCount = 0;
                    for (destination : destinations) {
                        deferredInitialize.add(
                            new InitializeRemoteTriggersTable(
                                parent,
                                output.uniqueID + '_remote_triggers',
                                (inputCount++),
                                destination
                            )
                        )
                    }
                    pr(result,
                        'trigger_t* ' + output.uniqueID + '_remote_triggers[' + inputCount + '];'
                    )
                    triggersContents.add('&' + output.uniqueID + '_remote_triggers[0]')
                }
                // Next generate the array of booleans which indicates whether outputs are present.
                var outputProducedArray = output.uniqueID + '_outputs_are_present'
                pr(result,
                    'bool* ' + outputProducedArray + '[]' + ' = {' + '&'
                    + nameOfSelfStruct + '.__' + output.name + '_is_present' + '};'
                )
                // Create a array with ints indicating these
                // numbers and assign it to triggered_reactions_sizes
                // field of the reaction_t object.
                var triggeredSizesArray = '&' + output.uniqueID + '_triggered_sizes[0]'
                pr(result,
                    'int ' + output.uniqueID + '_triggered_sizes' + '[] = {' + triggeredSizesContents.join(', ') + '};'
                )
                // Create an array with pointers to arrays of pointers to trigger_t
                // structs for each input triggered by an output.
                var triggersArray = '&' + output.uniqueID + '_triggers[0]'
                pr(result,
                    'trigger_t** ' + output.uniqueID + '_triggers' + '[] = {' + triggersContents.join(', ') + '};'
                )
                // First 0 is an index that specifies priorities based on precedences.
                // It will be set later.
                var reactionInstanceName = output.uniqueID + "_reaction"
                pr(
                    result,
                    "reaction_t " + reactionInstanceName 
                    + " = {&" + functionName + ", &" + nameOfSelfStruct // Function
                    + ", 0" // index: index from the topological sort.
                    + ", 0" // pos: position used by the pqueue implementation for sorting.
                    + ", 1" // num_outputs: number of outputs produced by this reaction. This is just one.
                    + ", " + outputProducedArray // output_produced: array of pointers to booleans indicating whether output is produced.
                    + ", " + triggeredSizesArray // triggered_sizes: array of ints indicating number of triggers per output.
                    + ", " + triggersArray       // triggered: array of pointers to arrays of triggers.
                    + ", false" // Indicator that the reaction is not running.
                    + ", 0LL"   // Local deadline.
                    + ", NULL"  // Pointer to local deadline_violation_handler.
                    + ", 0LL"   // Container deadline.
                    + ", NULL"  // Pointer to container deadline violation trigger.
                    + ", -1LL"  // violation_handled for container deadline.
                    + "};"
                )
                pr(result, 'reaction_t* ' + structName + '_reactions[1] = {&' + reactionInstanceName + '};')

                pr(result, 'trigger_t ' + structName + ' = {')
                indent(result)
                pr(result, structName + '_reactions, 1, 0LL, 0LL, NULL, false')
                unindent(result)
                pr(result, '};')
            
                triggerCount++
            }
            outputCount++
        }        
        // This goes directly out to the generated code.
        if (result.length > 0) {
            pr("// *********** Transfer outputs structures for " + reactorInstance.definition.name)
            pr(result.toString())
        }
    }
    
    /** Generate trigger_t objects, one for
     *  each input, clock, and action of the reactor instance.
     *  Each trigger_t object is a struct that contains an
     *  array of pointers to reaction_t objects representing
     *  reactions triggered by this trigger. The trigger_t object
     *  also provides the length of the array, and if the trigger
     *  is a timer or an action, the offset,
     *  and the period. (The offset and period are zero if the trigger
     *  is not an action or a timer. The period is zero for an action).
     * 
     *  This also creates the reaction_t object for each reaction.
     *  This object has a pointer to the function to invoke for that
     *  reaction.
     *  @param reactorInstance The instance for which we are generating trigger objects.
     *  @return A map of trigger names to the name of the trigger struct.
     */
    def generateTriggerObjects(ReactorInstance reactorInstance) {
        val result = new StringBuilder()

        var count = 0
        // Iterate over triggers (input ports, actions, and timers that trigger reactions).
        for (triggerInstance : reactorInstance.triggers) {
            var trigger = triggerInstance.definition
            var numberOfReactionsTriggered = triggerInstance.dependentReactions.length

            // Collect names of the reaction_t objects that are triggered together.
            var reactionTNames = new LinkedList<String>();

            // Generate reaction_t struct.
            // Along the way, we need to generate its contents, including trigger_t structs.
            for (reactionInstance : triggerInstance.dependentReactions) {                
                pr(result,
                    '// --- Reaction and trigger objects for reaction to trigger ' 
                    + trigger.name + ' of instance ' +    reactorInstance.fullName
                )
                
                val reactionInstanceName = reactionInstance.uniqueID

                // Collect the reaction instance names to initialize the
                // reaction pointer array for the trigger.
                reactionTNames.add('&' + reactionInstanceName)
            }
            // Trigger could be a Timer, Action, or Input
            var triggerStructName = triggerStructName(triggerInstance)

            pr(result,
                'reaction_t* ' + triggerStructName + '_reactions[' + numberOfReactionsTriggered + '] = {' +
                    reactionTNames.join(", ") + '};')
            // Declare a variable with the name of the trigger whose
            // value is a struct.
            pr(result, 'trigger_t ' + triggerStructName + ' = {')
            indent(result)
            if (trigger instanceof Timer || trigger instanceof Input) {
                pr(result,
                    triggerStructName + '_reactions, ' + numberOfReactionsTriggered + ', ' + '0LL, 0LL, NULL, false'
                )
            } else if (trigger instanceof Action) {
                var isPhysical = "true";
                var delay = "0LL"
                if ((trigger as Action).delay !== null) {
                	val parm = (trigger as Action).delay.parameter
	                if (parm !== null) {
	                	delay = parm.value.toString + "LL" 
	                } else {
	                	delay = (trigger as Action).delay.value // FIXME: revise this
	                }
                }
<<<<<<< HEAD
               	if ((trigger as Action).origin == ActionOrigin.LOGICAL) {
	                    isPhysical = "false";
	                }
	                pr(result,
	                    triggerStructName + '_reactions, ' + numberOfReactionsTriggered + ', ' +
	                        delay + ', 0LL, NULL, ' + isPhysical // 0 is ignored since actions don't have a period.
	                )
=======
                if ((trigger as Action).modifier == ActionModifier.LOGICAL) {
                    isPhysical = "false";
                }
                pr(result,
                    triggerStructName + '_reactions, ' + numberOfReactionsTriggered + ', ' +
                        delay + ', 0LL, NULL, ' + isPhysical // 0 is ignored since actions don't have a period.
                )
                // If this is a shutdown action, add it to the list of shutdown actions.
                // FIXME: Is there a better way to check than name matching here?
                if (trigger.name.equals("shutdown")) {
                    shutdownActionInstances.add(triggerInstance as ActionInstance)
                }
>>>>>>> 51b02297
            } else {
                reportError(reactorInstance.definition, "Internal error: Seems to not be an input, timer, or action: "
                    + trigger.name
                )
            }
            unindent(result)
            pr(result, '};')
            // Assignment of the offset and period have to occur after creating
            // the struct because the value assigned may not be a compile-time constant.
            if (trigger instanceof Timer) {
                
                val timing = (trigger as Timer).timing
                
                var offset = if (timing === null) {
						timeInTargetLanguage('0LL', TimeUnit.NONE)
					} else {
						resolveTime(timing.offset, reactorInstance)
					}
				var period = if (timing === null) {
						timeInTargetLanguage('0LL', TimeUnit.NONE)
					} else {
						resolveTime(timing.period, reactorInstance)
					}

                pr(initializeTriggerObjects, triggerStructName + '.offset = ' + offset + ';')
                pr(initializeTriggerObjects, triggerStructName + '.period = ' + period + ';')

                // Generate a line to go into the __start_timers() function.
                // Note that the delay, the second argument, is zero because the
                // offset is already in the trigger struct.
                pr(startTimers, "__schedule(&" + triggerStructName + ", 0LL, NULL);")
            }
            count++
            triggerCount++
        }
        // This goes directly out to the generated code.
        pr(result.toString())
    }

    /** Return the unique name for the "self" struct of the specified
     *  reactor instance from the instance ID.
     *  @param instance The reactor instance.
     *  @return The name of the self struct.
     */
    static def selfStructName(ReactorInstance instance) {
        return instance.uniqueID + "_self"
    }

    /** Construct a unique type for the "self" struct of the specified
     *  reactor class from the reactor class.
     *  @param instance The reactor instance.
     *  @return The name of the self struct.
     */
    def selfStructType(Reactor reactor) {
        return reactor.name.toLowerCase + "_self_t"
    }

    /** Return the unique name for the trigger_t struct of the specified
     *  trigger instance (input port or action).
     *  @param instance The port or action instance.
     *  @return The name of the trigger struct.
     */
    static def triggerStructName(TriggerInstance<Variable> instance) {
        return instance.uniqueID + "_trigger"
    }

    /** Return true of the given reactor has an empty self struct, false otherwise.
     *  @param reactor A reactor class
     */    
    def hasEmptySelfStruct(Reactor reactor) {
        if (!reactor.parameters.isEmpty || !reactor.states.isEmpty || !reactor.actions.isEmpty ||
            !reactor.inputs.isEmpty || !reactor.outputs.isEmpty) {
            return false
        }
        for (reaction : reactor.reactions ?: emptyList) {
            for (effect : reaction.effects ?: emptyList) {
                // Sending to input of contained reactor
                if (effect.variable instanceof Input) {
                    return false
                }
            }
        }
        return true
    }

    /** Traverse the runtime hierarchy of reaction instances and generate code.
     *  @param instance A reactor instance.
     */
    def void generateReactorInstance(ReactorInstance instance) {
        var reactorClass = instance.definition.reactorClass
        var fullName = instance.fullName
        pr('// ************* Instance ' + fullName + ' of class ' + reactorClass.name)
        
        // Generate the instance struct containing parameters, state variables,
        // and outputs (the "self" struct).
        var nameOfSelfStruct = selfStructName(instance)
        var structType = selfStructType(reactorClass)
        if (!hasEmptySelfStruct(reactorClass)) {
            pr('// --- "self" struct for instance ' + fullName)
            pr(structType + " " + nameOfSelfStruct + ";")
        }

        // Generate code to initialize the "self" struct in the
        // __initialize_trigger_objects function.
        pr(initializeTriggerObjects, "//***** Start initializing " + fullName)

        // Start with parameters.
        for (parameter : instance.parameters) {
        	// FIXME: we now use the resolved literal value. For better efficiency, we could
        	// store constants in a global array and refer to its elements to avoid duplicates
            pr(initializeTriggerObjects,
                nameOfSelfStruct + "." + parameter.name + " = " + parameter.literalValue + ";"
            )
        }
        
        // Next, initialize the "self" struct with state variables.
        // These values may be expressions that refer to the parameter values defined above.
        for (state : reactorClass.states) {
            var value = removeCodeDelimiter(state.value)
            pr(initializeTriggerObjects, nameOfSelfStruct + "." + state.name + " = " + value + ";")
        }
        
        // Generate reaction structs for the instance.
        generateReactionStructs(instance)

        // Generate trigger objects for the instance.
        generateTriggerObjects(instance)

        // Generate trigger objects for transferring outputs of a composite.
        generateTriggerForTransferOutputs(instance)

        // Next, initialize the struct with actions.
        for (action : instance.actions) {
            var triggerStruct = triggerStructName(action)
            pr(initializeTriggerObjects,
                nameOfSelfStruct + '.__' + action.name + ' = &' + triggerStruct + ';'
            )
        }
        // Next, generate the code to initialize outputs and inputs at the start
        // of a time step to be absent.
        for (output : reactorClass.outputs) {
            pr(
                startTimeStep,
                nameOfSelfStruct + '.__' + output.name + '_is_present = false;'
            )
        }
        // Handle reaction local deadlines.
        for (reaction: instance.reactions) {
        	if (reaction.definition.localDeadline !== null) {
            	var deadline = resolveTime(reaction.definition.localDeadline.time, instance)
                pr(initializeTriggerObjects, reactionStructName(reaction) + '.local_deadline = ' + deadline + ';')
            }
        }

        // Finally, handle container deadline commands.
        // FIXME: Need deadline instances.
        /* FIXME: Remove this for now. Should we bury this?
        for (deadline : reactorClass.deadlines) {
            if (deadline.port.container !== null) { // Form is x.y
                var triggerToReactions = ReactorInfo.get(deadline.port.container.reactorClass).triggerToReactions
                var reactions = triggerToReactions.get(deadline.port.variable.name)
                if (reactions !== null) {
                    for (reaction : reactions) {
                        var childReactorInstance = instance.getChildReactorInstance(deadline.port.container)
                        var reactionInstance = childReactorInstance.getReactionInstance(reaction)
                        var reactionTName = reactionStructName(reactionInstance)
                        pr(initializeTriggerObjects, reactionTName + '.deadline = ' + timeInTargetLanguage(deadline.delay) + ';')
    
                        // Next, set the deadline_violation field to point to the trigger_t struct.
                        var triggerStructName = triggerStructName(instance.getActionInstance(deadline.action))
                        if (triggerStructName === null) {
                            reportError(
                                instance.definition.getReactorClass(),
                                "Internal error: failed to find trigger struct for action " + deadline.action.name +
                                " in reactor " + instance.getFullName()
                            )
                        } else {
                            pr(initializeTriggerObjects,
                                reactionTName + '.deadline_violation = &' + triggerStructName + ';')
                        }
                    }
                }
            } else { // x
                reportError(deadline, 'Malformed input port specification: ' + deadline.port)
            }
        }
        * 
        */

        for (child : instance.children) {
            generateReactorInstance(child)
        }

        pr(initializeTriggerObjects, "//***** End initializing " + fullName)
    }

    /** Set the reaction priorities based on dependency analysis.
     *  @param reactor The reactor on which to do this.
     */
    def void setReactionPriorities(ReactorInstance reactor) {
        // Use "reactionToReactionTName" property of reactionInstance
        // to set the levels.
        for (reactionInstance : reactor.reactions) {
            pr(reactionStructName(reactionInstance) + ".index = " + reactionInstance.level + ";")
        }
        for (child : reactor.children) {
            setReactionPriorities(child)
        }
    }
    
    ////////////////////////////////////////////
    //// Protected methods.

    /** Return a unique name for the reaction_t struct for the
     *  specified reaction instance.
     *  @param reaction The reaction instance.
     *  @return A name for the reaction_t struct.
     */
    protected def reactionStructName(ReactionInstance reaction) {
        reaction.uniqueID
    }
    
    ////////////////////////////////////////////
    //// Private methods.
    
    /** Perform deferred initializations in initialize_trigger_objects. */
    private def doDeferredInitialize() {
        // First, populate the trigger tables for each output.
        // The entries point to the trigger_t structs for the destination inputs.
        pr('// doDeferredInitialize')
        for (init : deferredInitialize) {
            var triggerStructName = triggerStructName(init.input)
            // If the destination of a connection is an input
            // port of a reactor that has no reactions to that input,
            // then this trigger struct will not have been created.
            // In that case, we want NULL.
            // If the destination is an output port, however, then
            // the dependentReactions.size will be zero, but we nevertheless
            // want to set up the trigger.
            if (init.input.dependentReactions.size === 0 && !init.input.isOutput) {
                pr(init.remoteTriggersArrayName + '[' + init.arrayIndex + '] = NULL;')
            } else {
                pr(init.remoteTriggersArrayName + '[' + init.arrayIndex + '] = &' + triggerStructName + ';')
            }
        }
        // Set all inputs _is_present variables to point to False by default.
        setInputsAbsentByDefault(main)

        // Next, for every input port, populate its "self" struct
        // fields with pointers to the output port that send it data.
        connectInputsToOutputs(main)
    }

    // Generate assignments of pointers in the "self" struct of a destination
    // port's reactor to the appropriate entries in the "self" struct of the
    // source reactor.
    private def void connectInputsToOutputs(ReactorInstance instance) {
        for (source : instance.destinations.keySet) {
            var eventualSource = source
            // If the source is an input port, find the ultimate source,
            // which has to be an output port. Or it may be a dangling
            // connection, in which case the result will still be an
            // input port.
            while (eventualSource.isInput && eventualSource.dependsOnPort !== null) {
                eventualSource = eventualSource.dependsOnPort
            }
            // If the eventual source is still an input, then this is a dangling
            // connection and we don't need to do anything.
            if (eventualSource.isOutput) {
                var sourceStruct = selfStructName(eventualSource.parent)
                // Use the source, not the eventualSource here to find the destinations.
                // If .parent.parent is null, then the source is an input port belonging
                // the top-level reactor, in which case, it cannot receive any inputs
                // and there is nothing to do.
                // FIXME: If the source is an input, we want to use just parent!
                val destinations = if (source.isInput) {
                    source.parent.destinations.get(source)
                } else if (source.parent.parent !== null) {
                    source.parent.parent.destinations.get(source)
                }
                if (destinations !== null) {
                    for (destination : destinations) {
                        var destStruct = selfStructName(destination.parent)
                
                        if (destination.isInput) {
                            pr(
                                destStruct + '.__' + destination.name + ' = &' + sourceStruct + '.__' +
                                    eventualSource.name + ';'
                            )
                            pr(
                                destStruct + '.__' + destination.name + '_is_present = &' + sourceStruct + '.__' +
                                    eventualSource.name + '_is_present;'
                            )
                        } else {
                            // Destination is an output.
                            var containerSelfStructName = selfStructName(destination.parent)
                            pr(
                                containerSelfStructName + '.__' + destination.name + '_inside = &' +
                                    sourceStruct + '.__' + eventualSource.name + ';'
                            )
                            pr(
                                containerSelfStructName + '.__' + destination.name + '_inside_is_present = &' +
                                    sourceStruct + '.__' + eventualSource.name + '_is_present;'
                            )
                        }
                    }
                }
            }
        }
        
        for (child : instance.children) {
            // In case this is a composite, recurse.
            connectInputsToOutputs(child)
        }

        // Handle inputs that get sent data from a reaction rather than from
        // another contained reactor.
        for (reaction : instance.reactions) {
            for (port : reaction.dependentPorts) {
                if (port.definition instanceof Input) {
                    // This reaction is sending to an input. Must be
                    // the input of a contained reactor.
                    var inputSelfStructName = selfStructName(port.parent)
                    var containerSelfStructName = selfStructName(instance)
                    pr(
                        inputSelfStructName + '.__' + port.definition.name + ' = &' + containerSelfStructName +
                            '.__' + port.parent.definition.name + '_' + port.definition.name + ';'
                    )
                    pr(
                        inputSelfStructName + '.__' + port.definition.name + '_is_present = &' + containerSelfStructName +
                            '.__' + port.parent.definition.name + '_' + port.definition.name + '_is_present;'
                    )
                    pr(
                        startTimeStep,
                        containerSelfStructName + '.__' + port.parent.definition.name + '_' + port.definition.name +
                            '_is_present = false;'
                    )
                }
            }
        }
    }

    /** Generate into the specified string builder the code to
     *  initialize local variables for inputs in a reaction function
     *  from the "self" struct.
     *  @param builder The string builder.
     *  @param input The input statement from the AST.
     */
    private def generateInputVariablesInReaction(
        StringBuilder builder,
        Input input
    ) {
        var present = input.name + '_is_present'
        pr(builder, 'bool ' + present + ' = *(self->__' + input.name + '_is_present);')
        pr(builder, removeCodeDelimiter(input.type) + ' ' + input.name + ';')
        pr(builder, 'if(' + present + ') {')
        indent(builder)
        pr(builder, input.name + ' = *(self->__' + input.name + ');')
        unindent(builder)
        pr(builder, '}')
    }

    /** Generate into the specified string builder the code to
     *  initialize local variables for outputs in a reaction function
     *  from the "self" struct.
     *  @param builder The string builder.
     *  @param output The output statement from the AST.
     */
    private def generateOutputVariablesInReaction(
        StringBuilder builder,
        Output output
    ) {
        if (output.type === null) {
            reportError(output, "Output is required to have a type: " + output.name)
        }
        // Slightly obfuscate the name to help prevent accidental use.
        pr(
            builder,
            removeCodeDelimiter(output.type) + '* ' + output.name + ' = &(self->__' + output.name + ');'
        )
        pr(
            builder,
            'bool* ' + output.name + '_is_present = &(self->__' + output.name + '_is_present);'
        )
    }

    /** Generate into the specified string builder the code to
     *  initialize local variables for sending data to an input
     *  of a contained reaction (e.g. for a deadline violation).
     *  @param builder The string builder.
     *  @param definition AST node defining the reactor within which this occurs
     *  @param input Input of the contained reactor.
     */
    private def generateVariablesForSendingToContainedReactors(StringBuilder builder, Instantiation definition, Input input) {
        // Need to create a struct so that the port can be referenced in C code
        // as reactorName.portName.
        // FIXME: This means that the destination instance name cannot match
        // any input port, output port, or action, because we will get a name collision.
        pr(
            builder,
            'struct ' + definition.name + ' {' + removeCodeDelimiter(input.type) + '* ' + input.name + '; ' + 'bool* ' +
                input.name + '_is_present;} ' + definition.name + ';'
        )
        pr(builder, definition.name + '.' + input.name + ' = &(self->__' + definition.name + '_' + input.name + ');')
        pr(builder,
            definition.name + '.' + input.name + '_is_present' + ' = &(self->__' + definition.name + '_' + input.name +
                '_is_present);')
    }

    /** Return a C type for the type of the specified parameter.
     *  If there are code delimiters around it, those are removed.
     *  If the type is "time", then it is converted to "interval_t".
     *  @param parameter The parameter.
     *  @return The C type.
     */
    private def getParameterType(Parameter parameter) {
        var type = removeCodeDelimiter(parameter.type)
        if (parameter.unit != TimeUnit.NONE || parameter.isOfTimeType) {
            type = 'interval_t'
        }
        type
    }

    /** Process any imports included in the resource defined by _resource.
     *  @param importTable The import table.
     */
    private def void processImports(Hashtable<String, String> importTable) {
        for (import : resource.allContents.toIterable.filter(Import)) {
            val importResource = openImport(resource, import)
            if (importResource !== null) {
                // Make sure the target of the import is C.
                var targetOK = false
                for (target : importResource.allContents.toIterable.filter(Target)) {
                    if ("C".equalsIgnoreCase(target.name)) {
                        targetOK = true
                    }
                }
                if (!targetOK) {
                    reportError(import, "Import does not have a C target.")
                } else {
                    val oldResource = resource
                    resource = importResource
                    // Process any imports that the import has.
                    processImports(importTable)
                    for (reactor : importResource.allContents.toIterable.filter(Reactor)) {
                        if (!reactor.isMain) {
                            println("Including imported reactor: " + reactor.name)
                            generateReactor(reactor, importTable)
                        }
                    }
                    resource = oldResource
                }
            } else {
                pr("Unable to open import: " + import.name)
            }
        }
    }

    // Print the #line compiler directive with the line number of
    // the most recently used node.
    private def prSourceLineNumber(EObject eObject) {
        var node = NodeModelUtils.getNode(eObject)
        if (node !== null) {
            pr("#line " + node.getStartLine() + ' "' + resource.getURI() + '"')
        }
    }

    // Set inputs _is_present variables to the default to point to False.
    private def void setInputsAbsentByDefault(ReactorInstance parent) {
        // For all inputs, set a default where their _is_present variable points to False.
        // This handles dangling input ports that are not connected to anything
        // even if they are connected locally in the hierarchy, but not globally.
        for (containedReactor : parent.children) {
            for (input : containedReactor.inputs) {
                var inputSelfStructName = selfStructName(containedReactor)
                pr(inputSelfStructName + '.__' + input.definition.name + '_is_present = &False;')
            }
        }
        for (containedReactor : parent.children) {
            // In case this is a composite, handle its assignments.
            setInputsAbsentByDefault(containedReactor)
        }
    }

    val static includes = '''
        #include "pqueue.c"
    '''
    
}<|MERGE_RESOLUTION|>--- conflicted
+++ resolved
@@ -614,7 +614,7 @@
             var presentPredicates = new LinkedList<String>()
             var triggeredSizesContents = new LinkedList<String>()
             var triggersContents = new LinkedList<String>()
-            var destinations = null as Collection<PortInstance>
+            var Collection<PortInstance> destinations = null 
 
             // Generate entries for the reaction_t struct that specify how
             // to handle outputs.
@@ -821,7 +821,7 @@
                 // Figure out how many inputs are connected to the output.
                 // This is obtained via the container.
                 var parent = reactorInstance.parent
-                var destinations = null as Collection<PortInstance>
+                var Collection<PortInstance> destinations = null
                 if (parent !== null) {
                     destinations = parent.transitiveClosure(output)
                 } else {
@@ -983,16 +983,8 @@
 	                	delay = (trigger as Action).delay.value // FIXME: revise this
 	                }
                 }
-<<<<<<< HEAD
-               	if ((trigger as Action).origin == ActionOrigin.LOGICAL) {
-	                    isPhysical = "false";
-	                }
-	                pr(result,
-	                    triggerStructName + '_reactions, ' + numberOfReactionsTriggered + ', ' +
-	                        delay + ', 0LL, NULL, ' + isPhysical // 0 is ignored since actions don't have a period.
-	                )
-=======
-                if ((trigger as Action).modifier == ActionModifier.LOGICAL) {
+
+                if ((trigger as Action).origin == ActionOrigin.LOGICAL) {
                     isPhysical = "false";
                 }
                 pr(result,
@@ -1004,7 +996,7 @@
                 if (trigger.name.equals("shutdown")) {
                     shutdownActionInstances.add(triggerInstance as ActionInstance)
                 }
->>>>>>> 51b02297
+
             } else {
                 reportError(reactorInstance.definition, "Internal error: Seems to not be an input, timer, or action: "
                     + trigger.name
